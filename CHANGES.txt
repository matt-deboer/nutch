--- conflicted
+++ resolved
@@ -1,168 +1,20 @@
 Nutch Change Log
 
-<<<<<<< HEAD
-Release 2.0 - Current Development
-
-* NUTCH-1099 Adds HBase and Cassandra storage properties to nutch-default.xml
-
-* NUTCH-1096 Empty (not null) ContentLength results in failure of fetch (Ferdy Galema via jnioche)
-
-* NUTCH-1089 Short compressed pages caused exception in protocol-httpclient (Simone Frenzel via jnioche)
-
-* NUTCH-1085 Nutch script does not require HADOOP_HOME (jnioche)
-
-* NUTCH-1083 ParserChecker implements Tools (jnioche)
-
-* NUTCH-1004 Do not index empty values for title field (markus)
-
-* NUTCH-914 Implement Apache Project Branding Requirements (lewismc via jnioche)
-
-* NUTCH-1065 New mvn.template (lewismc)
-
-* NUTCH-1045 MimeUtil to rely on default config provided by Tika (jnioche)
-
-* NUTCH-1037 Option to deduplicate anchors prior to indexing (markus)
-
-* NUTCH-1055 upgrade package.html file in language identifier plugin (lewismc)
-
-* NUTCH-1043 Add pattern for filtering .js in default url filters (jnioche)
-
-* NUTCH-1027 Degrade log level of `can't find rules for scope` (markus)
-
-* NUTCH-1011 Normalize duplicate slashes in URL's (markus)
-
-* NUTCH-1013 Migrate RegexURLNormalizer from Apache ORO to java.util.regex (markus)
-
-* NUTCH-1016 Strip UTF-8 non-character codepoints and add logging for SolrWriter (markus)
-
-* NUTCH-1012 Cannot handle illegal charset $charset (markus)
-
-* NUTCH-295 Description for fetcher.threads.fetch property (kubes via markus)
-
-* NUTCH-1006 MetaEquiv with single quotes not accepted (markus)
-
-* NUTCH-1010 ContentLength not trimmed (markus)
-
-* NUTCH-995 Generate POM file using the Ivy makepom task (mattmann, jnioche, Gabriele Kahlout)
-
-* NUTCH-1003 task 'package' does not reflect the new organisation of the code (jnioche)
-
-* NUTCH-994 Fine tune Solr schema (markus)
-
-* NUTCH-999 Normalise String representation for Dates in IndexingFilters (jnioche)
-
-* NUTCH-996 Indexer adds solr.commit.size+1 docs (markus)
-
-* NUTCH-983 Upgrade SolrJ to 3.1 (markus, jnioche)
-
-* NUTCH-989 Index-basic plugin and Solr schema now use date fieldType for tstamp field (markus)
-
-* NUTCH-888 Remove parse-rss and add tests for rss to parse-tika (jnioche)
-
-* NUTCH-991 SolrDedup must issue a commit (markus)
-
-* NUTCH 986 SolrDedup fails due to date incorrect format (markus)
-
-* NUTCH-977 SolrMappingReader uses hardcoded configuration parameter name for mapping file (markus)
-
-* NUTCH-976 Rename properties solrindex.* to solr.* (markus)
-
-* NUTCH-975 Fix missing/wrong headers in source files (markus, jnioche)
-
-* NUTCH-980 Fix IllegalAccessError with slf4j used in Solrj (markus)
-
-* NUTCH-982 Remove copying of ID and URL field in solrmapping (markus)
-
-* NUTCH-891 Subcollection plugin won't require blacklist any more (markus)
-
-* NUTCH-967 Upgrade to Tika 0.9 (jnioche)
-
-* NUTCH-955 Ivy configuration improvements. Upgrade to Xerces 2.9.1 and Restlet 2.0.5 (alexis via ab)
-
-* NUTCH-962 max. redirects not handled correctly: fetcher stops at max-1 redirects (Sebastian Nagel via ab)
-
-* NUTCH-964 Upgraded Xerces to 2.91 (markus)
-
-* NUTCH-824 Crawling - File Error 404 when fetching file with an hexadecimal character in the file name (Michela Becchi via jnioche)
-
-* NUTCH-954 Strict application of Content-Length limit for http protocols (Alexis Detreglode via jnioche)
-
-* NUTCH-953 Fixed crawl command in Nutch script (Alexis Detreglode via jnioche)
-
-* NUTCH-950 DomainURLFilter throws NPE on bogus urls (Alexis Detreglode via jnioche)
-
-* NUTCH-935 basicurlnormalizer removes unnecessary /./ in URLs (Stondet via markus)
-
-* NUTCH-912 MoreIndexingFilter does not parse docx and xlsx date formats (Markus Jelsma, jnioche)
-
-* NUTCH-936 LanguageIdentifier should not set empty lang field on NutchDocument (Markus Jelsma via jnioche)
-
-* NUTCH-949 Conflicting ANT jars in classpath (jnioche)
-
-* NUTCH-825 Publish nutch artifacts to central maven repository (mattmann)
-
-* NUTCH-913 Nutch should use new namespace for Gora (dogacan)
-
-* NUTCH-714 Need a SFTP and SCP Protocol Handler (Sanjoy Ghosh, mattmann)
-
-* NUTCH-894 Move statistical language identification from indexing to parsing step
-  (Sertan Alkan via dogacan)
-
-* NUTCH-901 Make index-more plug-in configurable (Markus Jelsma via mattmann)
-
-* NUTCH-862 HttpClient null pointer exception (Sebastian Nagel via ab)
-
-* NUTCH-904 "-resume" option is always processed as "false" in FetcherJob
-  (Faruk Berksöz via dogacan)
-
-* NUTCH-905 Configurable file protocol parent directory crawling (Thorsten Scherler, mattmann, ab)
-
-* NUTCH-716 Make subcollection index filed multivalued (Dmitry Lihachev via jnioche)
-
-* NUTCH-884 FetcherJob should run more reduce tasks than default (ab)
-
-* NUTCH-883 Remove unused parameters from nutch-default.xml (jnioche)
-
-* NUTCH-886 A .gitignore file for Nutch (dogacan)
-
-* NUTCH-872 Change the default fetcher.parse to FALSE (ab).
-
-* NUTCH-861 Renamed HTMLParseFilter into ParseFilter 
-
-* NUTCH-876 Remove remaining robots/IP blocking code in lib-http (ab)
-
-* NUTCH-851 Port logging to slf4j (jnioche)
-
-* NUTCH-564 External parser supports encoding attribute (Antony Bowesman, mattmann)
-
-* NUTCH-873 Ivy configuration settings don't include Gora (mattmann)
-=======
 Release 1.4 - Current development
->>>>>>> caa378ba
 
 * NUTCH-1074 topN is ignored with maxNumSegments and generate.max.count (Robert Thomson via markus)
 
-<<<<<<< HEAD
-* NUTCH-867 Port Nutch benchmark to Nutchbase (ab)
-
-* NUTCH-869 Add parse-html back (jnioche)
-=======
 * NUTCH-1078 Upgrade all instances of commons logging to slf4j (with log4j backend) (lewismc)
->>>>>>> caa378ba
 
 * NUTCH-1115 Option to disable fixing embedded URL parameters in DomContentUtils (markus)
 
 * NUTCH-1114 Attr file missing in domain filter (markus)
 
-<<<<<<< HEAD
-* NUTCH-774 Retry interval in crawl date is set to 0 (Reinhard Schwab via mattmann)
-=======
 * NUTCH-1067 Configure minimum throughput for fetcher (markus)
 
 * NUTCH-1102 Fetcher to rely on fetcher.parse directive (markus)
 
 * NUTCH-1110 UpdateDB must not write _success file (markus)
->>>>>>> caa378ba
 
 * NUTCH-1105 Max content length option for index-basic (markus)
 
@@ -408,22 +260,6 @@
 
 * NUTCH-832 Website menu has lots of broken links - in particular the API docs (Alex McLintock via mattmann)
 
-<<<<<<< HEAD
-* NUTCH-921 Reduce dependency of Nutch on config files (ab)
-
-* NUTCH-907 DataStore API doesn't support multiple storage areas for multiple disjoint crawls (Sertan Alkan via ab)
-
-* NUTCH-880 REST API for Nutch (ab)
-
-* NUTCH-930 Remove remaining dependencies on Lucene API (ab)
-
-* NUTCH-931 Simple admin API to fetch status and stop the service (ab)
-
-* NUTCH-932 Bulk REST API to retrieve crawl results as JSON (ab)
-
-
-=======
->>>>>>> caa378ba
 Release 1.1 - 2010-06-06
 
 * NUTCH-819 Included Solr schema.xml and solrindex-mapping.xml don't play together (ab)
