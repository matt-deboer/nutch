--- conflicted
+++ resolved
@@ -24,14 +24,7 @@
 
 import org.apache.hadoop.conf.Configuration;
 import org.apache.nutch.indexer.NutchDocument;
-<<<<<<< HEAD
-import org.apache.nutch.indexer.NutchField;
-import org.apache.nutch.parse.Parse;
-import org.apache.nutch.parse.ParseData;
-import org.apache.nutch.protocol.Content;
-=======
 import org.apache.nutch.scoring.ScoreDatum;
->>>>>>> fc6a7f5e
 import org.apache.nutch.scoring.ScoringFilter;
 import org.apache.nutch.scoring.ScoringFilterException;
 import org.apache.nutch.storage.WebPage;
@@ -45,76 +38,6 @@
  */
 public class TLDScoringFilter implements ScoringFilter {
 
-<<<<<<< HEAD
-  private Configuration conf;
-  private DomainSuffixes tldEntries;
-
-  public TLDScoringFilter() {
-    tldEntries = DomainSuffixes.getInstance();
-  }
-
-  public float indexerScore(Text url, NutchDocument doc, CrawlDatum dbDatum,
-      CrawlDatum fetchDatum, Parse parse, Inlinks inlinks, float initScore)
-      throws ScoringFilterException {
-
-    NutchField tlds = doc.getField("tld");
-    float boost = 1.0f;
-
-    if(tlds != null) {
-      for(Object tld : tlds.getValues()) {
-        DomainSuffix entry = tldEntries.get(tld.toString());
-        if(entry != null)
-          boost *= entry.getBoost();
-      }
-    }
-    return initScore * boost;
-  }
-
-  public CrawlDatum distributeScoreToOutlink(Text fromUrl, Text toUrl,
-      ParseData parseData, CrawlDatum target, CrawlDatum adjust, int allCount,
-      int validCount) throws ScoringFilterException {
-    return adjust;
-  }
-
-  public float generatorSortValue(Text url, CrawlDatum datum, float initSort)
-      throws ScoringFilterException {
-    return initSort;
-  }
-
-  public void initialScore(Text url, CrawlDatum datum)
-      throws ScoringFilterException {
-  }
-
-  public void injectedScore(Text url, CrawlDatum datum)
-      throws ScoringFilterException {
-  }
-
-  public void passScoreAfterParsing(Text url, Content content, Parse parse)
-      throws ScoringFilterException {
-  }
-
-  public void passScoreBeforeParsing(Text url, CrawlDatum datum, Content content)
-      throws ScoringFilterException {
-  }
-
-  public void updateDbScore(Text url, CrawlDatum old,
-                            CrawlDatum datum, List<CrawlDatum> inlinked)
-  throws ScoringFilterException {
-  }
-
-  public Configuration getConf() {
-    return conf;
-  }
-
-  public void setConf(Configuration conf) {
-    this.conf = conf;
-  }
-  public CrawlDatum distributeScoreToOutlinks(Text fromUrl, ParseData parseData, 
-          Collection<Entry<Text, CrawlDatum>> targets, CrawlDatum adjust,
-          int allCount) throws ScoringFilterException {
-    return adjust;
-  }
-=======
 	private Configuration conf;
 	private DomainSuffixes tldEntries;
 
@@ -180,6 +103,5 @@
 		}
 		return initScore * boost;
 	}
->>>>>>> fc6a7f5e
 
 }