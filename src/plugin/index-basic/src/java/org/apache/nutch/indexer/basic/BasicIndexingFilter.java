--- conflicted
+++ resolved
@@ -30,21 +30,10 @@
 import org.apache.nutch.indexer.IndexingException;
 import org.apache.nutch.indexer.IndexingFilter;
 import org.apache.nutch.indexer.NutchDocument;
-<<<<<<< HEAD
-import org.apache.hadoop.io.Text;
-
-import org.apache.nutch.crawl.CrawlDatum;
-import org.apache.nutch.crawl.Inlinks;
-
-import java.net.MalformedURLException;
-import java.net.URL;
-import org.apache.hadoop.conf.Configuration;
-=======
 import org.apache.nutch.metadata.Nutch;
 import org.apache.nutch.storage.WebPage;
 import org.apache.nutch.util.Bytes;
 import org.apache.nutch.util.TableUtil;
->>>>>>> fc6a7f5e
 
 /** Adds basic searchable fields to a document. */
 public class BasicIndexingFilter implements IndexingFilter {
@@ -123,12 +112,9 @@
     return doc;
   }
 
-<<<<<<< HEAD
-=======
   public void addIndexBackendOptions(Configuration conf) {
   }
 
->>>>>>> fc6a7f5e
   public void setConf(Configuration conf) {
     this.conf = conf;
     this.MAX_TITLE_LENGTH = conf.getInt("indexer.max.title.length", 100);
