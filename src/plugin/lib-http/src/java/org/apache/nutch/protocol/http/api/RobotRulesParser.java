--- conflicted
+++ resolved
@@ -456,11 +456,7 @@
       if (LOG.isTraceEnabled()) { LOG.trace("cache miss " + url); }
       try {
         Response response = http.getResponse(new URL(url, "/robots.txt"),
-<<<<<<< HEAD
-                                             new CrawlDatum(), true);
-=======
                                              new WebPage(), true);
->>>>>>> fc6a7f5e
         // try one level of redirection ?
         if (response.getCode() == 301 || response.getCode() == 302) {
           String redirection = response.getHeader("Location");
@@ -475,13 +471,8 @@
             } else {
               redir = new URL(redirection);
             }
-<<<<<<< HEAD
-            
-            response = http.getResponse(redir, new CrawlDatum(), true);
-=======
 
             response = http.getResponse(redir, new WebPage(), true);
->>>>>>> fc6a7f5e
           }
         }
 
