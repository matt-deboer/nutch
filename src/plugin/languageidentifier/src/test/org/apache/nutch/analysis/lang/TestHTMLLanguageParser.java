/**
 * Licensed to the Apache Software Foundation (ASF) under one or more
 * contributor license agreements.  See the NOTICE file distributed with
 * this work for additional information regarding copyright ownership.
 * The ASF licenses this file to You under the Apache License, Version 2.0
 * (the "License"); you may not use this file except in compliance with
 * the License.  You may obtain a copy of the License at
 *
 *     http://www.apache.org/licenses/LICENSE-2.0
 *
 * Unless required by applicable law or agreed to in writing, software
 * distributed under the License is distributed on an "AS IS" BASIS,
 * WITHOUT WARRANTIES OR CONDITIONS OF ANY KIND, either express or implied.
 * See the License for the specific language governing permissions and
 * limitations under the License.
 */
package org.apache.nutch.analysis.lang;

// JUnit imports
import java.nio.ByteBuffer;

import junit.framework.TestCase;

import org.apache.avro.util.Utf8;
import org.apache.nutch.metadata.Metadata;
import org.apache.nutch.parse.ParseUtil;
import org.apache.nutch.storage.WebPage;
import org.apache.nutch.util.Bytes;
import org.apache.nutch.util.EncodingDetector;
import org.apache.nutch.util.NutchConfiguration;

public class TestHTMLLanguageParser extends TestCase {

  private static Utf8 URL = new Utf8("http://foo.bar/");

  private static Utf8 BASE = new Utf8("http://foo.bar/");

  String docs[] = {
      "<html lang=\"fi\"><head>document 1 title</head><body>jotain suomeksi</body></html>",
      "<html><head><meta http-equiv=\"content-language\" content=\"en\"><title>document 2 title</head><body>this is english</body></html>",
      "<html><head><meta name=\"dc.language\" content=\"en\"><title>document 3 title</head><body>this is english</body></html>" };

<<<<<<< HEAD
  // Tika does not return "fi" but null
=======
  // known issue with attributed not being passed by Tika
>>>>>>> fc6a7f5e
  String metalanguages[] = { "fi", "en", "en" };

  /**
   * Test parsing of language identifiers from html
   **/
  public void testMetaHTMLParsing() {

    try {
      ParseUtil parser = new ParseUtil(NutchConfiguration.create());
      /* loop through the test documents and validate result */
      for (int t = 0; t < docs.length; t++) {
        WebPage page = getPage(docs[t]);
        parser.parse(URL.toString(), page);
        ByteBuffer blang = page.getFromMetadata(new Utf8(Metadata.LANGUAGE));
        String lang = null;
        if (blang != null)
          lang = Bytes.toString(blang.array());
        assertEquals(metalanguages[t], lang);
      }
    } catch (Exception e) {
      e.printStackTrace(System.out);
      fail(e.toString());
    }

  }

  /** Test of <code>LanguageParser.parseLanguage(String)</code> method. */
  public void testParseLanguage() {
    String tests[][] = { { "(SCHEME=ISO.639-1) sv", "sv" },
        { "(SCHEME=RFC1766) sv-FI", "sv" }, { "(SCHEME=Z39.53) SWE", "sv" },
        { "EN_US, SV, EN, EN_UK", "en" }, { "English Swedish", "en" },
        { "English, swedish", "en" }, { "English,Swedish", "en" },
        { "Other (Svenska)", "sv" }, { "SE", "se" }, { "SV", "sv" },
        { "SV charset=iso-8859-1", "sv" }, { "SV-FI", "sv" },
        { "SV; charset=iso-8859-1", "sv" }, { "SVE", "sv" }, { "SW", "sw" },
        { "SWE", "sv" }, { "SWEDISH", "sv" }, { "Sv", "sv" }, { "Sve", "sv" },
        { "Svenska", "sv" }, { "Swedish", "sv" }, { "Swedish, svenska", "sv" },
        { "en, sv", "en" }, { "sv", "sv" },
        { "sv, be, dk, de, fr, no, pt, ch, fi, en", "sv" }, { "sv,en", "sv" },
        { "sv-FI", "sv" }, { "sv-SE", "sv" }, { "sv-en", "sv" },
        { "sv-fi", "sv" }, { "sv-se", "sv" },
        { "sv; Content-Language: sv", "sv" }, { "sv_SE", "sv" },
        { "sve", "sv" }, { "svenska, swedish, engelska, english", "sv" },
        { "sw", "sw" }, { "swe", "sv" }, { "swe.SPR.", "sv" },
        { "sweden", "sv" }, { "swedish", "sv" }, { "swedish,", "sv" },
        { "text/html; charset=sv-SE", "sv" }, { "text/html; sv", "sv" },
        { "torp, stuga, uthyres, bed & breakfast", null } };

    for (int i = 0; i < 44; i++) {
      assertEquals(tests[i][1], HTMLLanguageParser.LanguageParser
          .parseLanguage(tests[i][0]));
    }
  }

  private WebPage getPage(String text) {
    WebPage page = new WebPage();
    page.setBaseUrl(BASE);
    page.setContent(ByteBuffer.wrap(text.getBytes()));
    page.setContentType(new Utf8("text/html"));
    page
        .putToHeaders(EncodingDetector.CONTENT_TYPE_UTF8, new Utf8("text/html"));
    return page;
  }
}<|MERGE_RESOLUTION|>--- conflicted
+++ resolved
@@ -40,11 +40,7 @@
       "<html><head><meta http-equiv=\"content-language\" content=\"en\"><title>document 2 title</head><body>this is english</body></html>",
       "<html><head><meta name=\"dc.language\" content=\"en\"><title>document 3 title</head><body>this is english</body></html>" };
 
-<<<<<<< HEAD
-  // Tika does not return "fi" but null
-=======
   // known issue with attributed not being passed by Tika
->>>>>>> fc6a7f5e
   String metalanguages[] = { "fi", "en", "en" };
 
   /**
