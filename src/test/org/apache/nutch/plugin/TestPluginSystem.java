/*
 /**
 * Licensed to the Apache Software Foundation (ASF) under one or more
 * contributor license agreements.  See the NOTICE file distributed with
 * this work for additional information regarding copyright ownership.
 * The ASF licenses this file to You under the Apache License, Version 2.0
 * (the "License"); you may not use this file except in compliance with
 * the License.  You may obtain a copy of the License at
 *
 *     http://www.apache.org/licenses/LICENSE-2.0
 *
 * Unless required by applicable law or agreed to in writing, software
 * distributed under the License is distributed on an "AS IS" BASIS,
 * WITHOUT WARRANTIES OR CONDITIONS OF ANY KIND, either express or implied.
 * See the License for the specific language governing permissions and
 * limitations under the License.
 */
package org.apache.nutch.plugin;

import java.io.File;
import java.io.FileNotFoundException;
import java.io.FileOutputStream;
import java.io.FileWriter;
import java.io.IOException;
import java.util.LinkedList;
import java.util.Locale;
import java.util.Properties;

import junit.framework.TestCase;

import org.apache.hadoop.conf.Configuration;
import org.apache.hadoop.mapred.JobConf;
import org.apache.nutch.util.NutchConfiguration;
import org.apache.nutch.util.NutchJob;
<<<<<<< HEAD
=======
import org.apache.nutch.util.NutchJobConf;
>>>>>>> fc6a7f5e

/**
 * Unit tests for the plugin system
 * 
 * @author joa23
 */
public class TestPluginSystem extends TestCase {
    private int fPluginCount;

    private LinkedList fFolders = new LinkedList();
    private Configuration conf ;
    private PluginRepository repository;

    protected void setUp() throws Exception {
        this.conf = NutchConfiguration.create();
        conf.set("plugin.includes", ".*");
//        String string = this.conf.get("plugin.includes", "");
//        conf.set("plugin.includes", string + "|Dummy*");
        fPluginCount = 5;
        createDummyPlugins(fPluginCount);
        this.repository = PluginRepository.get(conf);
    }

    /*
     * (non-Javadoc)
     * 
     * @see junit.framework.TestCase#tearDown()
     */
    protected void tearDown() throws Exception {
        for (int i = 0; i < fFolders.size(); i++) {
            File folder = (File) fFolders.get(i);
            delete(folder);
            folder.delete();
        }

    }

    /**
     */
    public void testPluginConfiguration() {
        String string = getPluginFolder();
        File file = new File(string);
        if (!file.exists()) {
            file.mkdir();
        }
        assertTrue(file.exists());
    }

    /**
     */
    public void testLoadPlugins() {
        PluginDescriptor[] descriptors = repository
                .getPluginDescriptors();
        int k = descriptors.length;
        assertTrue(fPluginCount <= k);
        for (int i = 0; i < descriptors.length; i++) {
            PluginDescriptor descriptor = descriptors[i];
            if (!descriptor.getPluginId().startsWith("getPluginFolder()")) {
                continue;
            }
            assertEquals(1, descriptor.getExportedLibUrls().length);
            assertEquals(1, descriptor.getNotExportedLibUrls().length);
        }
    }

    public void testRepositoryCache() {
      Configuration config = NutchConfiguration.create();
      PluginRepository repo = PluginRepository.get(config);
<<<<<<< HEAD
      JobConf job = new NutchJob(config);
=======
      JobConf job = new NutchJobConf(config);
>>>>>>> fc6a7f5e
      PluginRepository repo1 = PluginRepository.get(job);
      assertTrue(repo == repo1);
      // now construct a config without UUID
      config = new Configuration();
      config.addResource("nutch-default.xml");
      config.addResource("nutch-site.xml");
      repo = PluginRepository.get(config);
<<<<<<< HEAD
      job = new NutchJob(config);
=======
      job = new NutchJobConf(config);
>>>>>>> fc6a7f5e
      repo1 = PluginRepository.get(job);
      assertTrue(repo1 != repo);
    }

    /**
     *  
     */
    public void testGetExtensionAndAttributes() {
        String xpId = " sdsdsd";
        ExtensionPoint extensionPoint =repository
                .getExtensionPoint(xpId);
        assertEquals(extensionPoint, null);
        Extension[] extension1 = repository
                .getExtensionPoint(getGetExtensionId()).getExtensions();
        assertEquals(extension1.length, fPluginCount);
        for (int i = 0; i < extension1.length; i++) {
            Extension extension2 = extension1[i];
            String string = extension2.getAttribute(getGetConfigElementName());
            assertEquals(string, getParameterValue());
        }
    }

    /**
     * @throws PluginRuntimeException
     */
    public void testGetExtensionInstances() throws PluginRuntimeException {
        Extension[] extensions = repository
                .getExtensionPoint(getGetExtensionId()).getExtensions();
        assertEquals(extensions.length, fPluginCount);
        for (int i = 0; i < extensions.length; i++) {
            Extension extension = extensions[i];
            Object object = extension.getExtensionInstance();
            if (!(object instanceof HelloWorldExtension))
                fail(" object is not a instance of HelloWorldExtension");
            ((ITestExtension) object).testGetExtension("Bla ");
            String string = ((ITestExtension) object).testGetExtension("Hello");
            assertEquals("Hello World", string);
        }
    }

    /**
     * 
     *  
     */
    public void testGetClassLoader() {
        PluginDescriptor[] descriptors = repository
                .getPluginDescriptors();
        for (int i = 0; i < descriptors.length; i++) {
            PluginDescriptor descriptor = descriptors[i];
            assertNotNull(descriptor.getClassLoader());
        }
    }

    /**
     * @throws IOException
     */
    public void testGetResources() throws IOException {
        PluginDescriptor[] descriptors = repository
                .getPluginDescriptors();
        for (int i = 0; i < descriptors.length; i++) {
            PluginDescriptor descriptor = descriptors[i];
            if (!descriptor.getPluginId().startsWith("getPluginFolder()")) {
                continue;
            }
            String value = descriptor.getResourceString("key", Locale.UK);
            assertEquals("value", value);
            value = descriptor.getResourceString("key",
                    Locale.TRADITIONAL_CHINESE);
            assertEquals("value", value);

        }
    }

    /**
     * @return a PluginFolderPath
     */
    private String getPluginFolder() {
        String[] strings = conf.getStrings("plugin.folders");
        if (strings == null || strings.length == 0)
            fail("no plugin directory setuped..");

        String name = strings[0];
        return new PluginManifestParser(conf, this.repository).getPluginFolder(name).toString();
    }

    /**
     * Creates some Dummy Plugins
     * 
     * @param pCount
     */
    private void createDummyPlugins(int pCount) {
        String string = getPluginFolder();
        try {
            File folder = new File(string);
            folder.mkdir();
            for (int i = 0; i < pCount; i++) {
                String pluginFolder = string + File.separator + "DummyPlugin"
                        + i;
                File file = new File(pluginFolder);
                file.mkdir();
                fFolders.add(file);
                createPluginManifest(i, file.getAbsolutePath());
                createResourceFile(file.getAbsolutePath());
            }
        } catch (IOException e) {
            e.printStackTrace();
        }
    }

    /**
     * Creates an ResourceFile
     * 
     * @param pFolderPath
     * @throws FileNotFoundException
     * @throws IOException
     */
    private void createResourceFile(String pFolderPath)
            throws FileNotFoundException, IOException {
        Properties properties = new Properties();
        properties.setProperty("key", "value");
        properties.store(new FileOutputStream(pFolderPath + File.separator
                + "messages" + ".properties"), "");
    }

    /**
     * Deletes files in path
     * 
     * @param path
     * @throws IOException
     */
    private void delete(File path) throws IOException {
        File[] files = path.listFiles();
        for (int i = 0; i < files.length; ++i) {
            if (files[i].isDirectory())
                delete(files[i]);
            files[i].delete();
        }
    }

    /**
     * Creates an Plugin Manifest File
     * 
     * @param i
     * @param pFolderPath
     * @throws IOException
     */
    private void createPluginManifest(int i, String pFolderPath)
            throws IOException {
        FileWriter out = new FileWriter(pFolderPath + File.separator
                + "plugin.xml");
        String xml = "<?xml version=\"1.0\" encoding=\"UTF-8\"?>" 
                + "<!--this is just a simple plugin for testing issues.-->"
                + "<plugin id=\"org.apache.nutch.plugin."
                + i
                + "\" name=\""
                + i
                + "\" version=\"1.0\" provider-name=\"joa23\" "
                + "class=\"org.apache.nutch.plugin.SimpleTestPlugin\">"
                + "<extension-point id=\"aExtensioID\" "
                + "name=\"simple Parser Extension\" "
                + "schema=\"schema/testExtensionPoint.exsd\"/>"
                + "<runtime><library name=\"libs/exported.jar\"><extport/></library>"
                + "<library name=\"libs/not_exported.jar\"/></runtime>"
                + "<extension point=\"aExtensioID\">"
                + "<implementation name=\"simple Parser Extension\" "
                + "id=\"aExtensionId.\" class=\"org.apache.nutch.plugin.HelloWorldExtension\">"
                + "<parameter name=\"dummy-name\" value=\"a simple param value\"/>"
                + "</implementation></extension></plugin>";
        out.write(xml);
        out.flush();
        out.close();
    }

    private String getParameterValue() {
        return "a simple param value";
    }

    private static String getGetExtensionId() {
        return "aExtensioID";
    }

    private static String getGetConfigElementName() {
        return "dummy-name";
    }

    public static void main(String[] args) throws IOException {
        new TestPluginSystem().createPluginManifest(1, "/");
    }
}<|MERGE_RESOLUTION|>--- conflicted
+++ resolved
@@ -32,10 +32,7 @@
 import org.apache.hadoop.mapred.JobConf;
 import org.apache.nutch.util.NutchConfiguration;
 import org.apache.nutch.util.NutchJob;
-<<<<<<< HEAD
-=======
 import org.apache.nutch.util.NutchJobConf;
->>>>>>> fc6a7f5e
 
 /**
  * Unit tests for the plugin system
@@ -104,11 +101,7 @@
     public void testRepositoryCache() {
       Configuration config = NutchConfiguration.create();
       PluginRepository repo = PluginRepository.get(config);
-<<<<<<< HEAD
-      JobConf job = new NutchJob(config);
-=======
       JobConf job = new NutchJobConf(config);
->>>>>>> fc6a7f5e
       PluginRepository repo1 = PluginRepository.get(job);
       assertTrue(repo == repo1);
       // now construct a config without UUID
@@ -116,11 +109,7 @@
       config.addResource("nutch-default.xml");
       config.addResource("nutch-site.xml");
       repo = PluginRepository.get(config);
-<<<<<<< HEAD
-      job = new NutchJob(config);
-=======
       job = new NutchJobConf(config);
->>>>>>> fc6a7f5e
       repo1 = PluginRepository.get(job);
       assertTrue(repo1 != repo);
     }
