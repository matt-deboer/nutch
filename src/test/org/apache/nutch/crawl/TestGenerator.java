/*
 * Licensed to the Apache Software Foundation (ASF) under one or more
 * contributor license agreements.  See the NOTICE file distributed with
 * this work for additional information regarding copyright ownership.
 * The ASF licenses this file to You under the Apache License, Version 2.0
 * (the "License"); you may not use this file except in compliance with
 * the License.  You may obtain a copy of the License at
 *
 *     http://www.apache.org/licenses/LICENSE-2.0
 *
 * Unless required by applicable law or agreed to in writing, software
 * distributed under the License is distributed on an "AS IS" BASIS,
 * WITHOUT WARRANTIES OR CONDITIONS OF ANY KIND, either express or implied.
 * See the License for the specific language governing permissions and
 * limitations under the License.
 */
package org.apache.nutch.crawl;

import java.io.IOException;
import java.util.ArrayList;
import java.util.Collections;
import java.util.Comparator;
import org.apache.commons.logging.Log;
import org.apache.commons.logging.LogFactory;
import org.apache.hadoop.conf.Configuration;
import org.apache.nutch.storage.Mark;
import org.apache.nutch.storage.WebPage;
import org.apache.nutch.util.AbstractNutchTest;
import org.apache.nutch.util.CrawlTestUtil;
import org.apache.nutch.util.TableUtil;

/**
 * Basic generator test. 1. Insert entries in webtable 2. Generates entries to
 * fetch 3. Verifies that number of generated urls match 4. Verifies that
 * highest scoring urls are generated
 *
 * @author nutch-dev <nutch-dev at lucene.apache.org>
 * @param <URLWebPage>
 *
 */
public class TestGenerator extends AbstractNutchTest {

  public static final Log LOG = LogFactory.getLog(TestGenerator.class);
  
  private static String[] FIELDS = new String[] {
    WebPage.Field.MARKERS.getName(),
    WebPage.Field.SCORE.getName()
  };

  /**
   * Test that generator generates fetchlish ordered by score (desc).
   *
   * @throws Exception
   */
  public void testGenerateHighest() throws Exception {

    final int NUM_RESULTS = 2;

    ArrayList<URLWebPage> list = new ArrayList<URLWebPage>();

    for (int i = 0; i <= 100; i++) {
      list.add(createURLWebPage("http://aaa/" + pad(i), 1, i));
    }

    for (URLWebPage uwp : list) {
      webPageStore.put(TableUtil.reverseUrl(uwp.getUrl()), uwp.getDatum());
    }
    webPageStore.flush();

    generateFetchlist(NUM_RESULTS, conf, false);

    ArrayList<URLWebPage> l = CrawlTestUtil.readContents(webPageStore, Mark.GENERATE_MARK, FIELDS);

    // sort urls by score desc
    Collections.sort(l, new ScoreComparator());

    // verify we got right amount of records
    assertEquals(NUM_RESULTS, l.size());

    // verify we have the highest scoring urls
    assertEquals("http://aaa/100", (l.get(0).getUrl().toString()));
    assertEquals("http://aaa/099", (l.get(1).getUrl().toString()));
  }

  private String pad(int i) {
    String s = Integer.toString(i);
    while (s.length() < 3) {
      s = "0" + s;
    }
    return s;
  }

  /**
   * Comparator that sorts by score desc.
   */
  public class ScoreComparator implements Comparator<URLWebPage> {

    public int compare(URLWebPage tuple1, URLWebPage tuple2) {
      if (tuple2.getDatum().getScore() - tuple1.getDatum().getScore() < 0) {
        return -1;
      }
      if (tuple2.getDatum().getScore() - tuple1.getDatum().getScore() > 0) {
        return 1;
      }
      return 0;
    }
  }

  /**
   * Test that generator obeys the property "generate.max.per.host".
   *
   * @throws Exception
   */
  public void testGenerateHostLimit() throws Exception {
    ArrayList<URLWebPage> list = new ArrayList<URLWebPage>();

    list.add(createURLWebPage("http://www.example.com/index1.html", 1, 1));
    list.add(createURLWebPage("http://www.example.com/index2.html", 1, 1));
    list.add(createURLWebPage("http://www.example.com/index3.html", 1, 1));

    for (URLWebPage uwp : list) {
      webPageStore.put(TableUtil.reverseUrl(uwp.getUrl()), uwp.getDatum());
    }
    webPageStore.flush();

    Configuration myConfiguration = new Configuration(conf);
<<<<<<< HEAD
    myConfiguration.setInt(Generator.GENERATOR_MAX_COUNT, 1);
    Path generatedSegment = generateFetchlist(Integer.MAX_VALUE,
        myConfiguration, false);
=======
    myConfiguration.setInt(GeneratorJob.GENERATOR_MAX_COUNT, 1);
    myConfiguration.set(GeneratorJob.GENERATOR_COUNT_MODE, GeneratorJob.GENERATOR_COUNT_VALUE_HOST);
    generateFetchlist(Integer.MAX_VALUE, myConfiguration, false);
>>>>>>> fc6a7f5e

    ArrayList<URLWebPage> fetchList = CrawlTestUtil.readContents(webPageStore, Mark.GENERATE_MARK, FIELDS);

    // verify we got right amount of records
    assertEquals(1, fetchList.size());

    myConfiguration = new Configuration(conf);
<<<<<<< HEAD
    myConfiguration.setInt(Generator.GENERATOR_MAX_COUNT, 2);
    generatedSegment = generateFetchlist(Integer.MAX_VALUE, myConfiguration,
        false);

    fetchlistPath = new Path(new Path(generatedSegment,
        CrawlDatum.GENERATE_DIR_NAME), "part-00000");
=======
    myConfiguration.setInt(GeneratorJob.GENERATOR_MAX_COUNT, 2);
    generateFetchlist(Integer.MAX_VALUE, myConfiguration, false);
>>>>>>> fc6a7f5e

    fetchList = CrawlTestUtil.readContents(webPageStore, Mark.GENERATE_MARK, FIELDS);

    // verify we got right amount of records
    assertEquals(2, fetchList.size());

    myConfiguration = new Configuration(conf);
<<<<<<< HEAD
    myConfiguration.setInt(Generator.GENERATOR_MAX_COUNT, 3);
    generatedSegment = generateFetchlist(Integer.MAX_VALUE, myConfiguration,
        false);

    fetchlistPath = new Path(new Path(generatedSegment,
        CrawlDatum.GENERATE_DIR_NAME), "part-00000");
=======
    myConfiguration.setInt(GeneratorJob.GENERATOR_MAX_COUNT, 3);
    generateFetchlist(Integer.MAX_VALUE, myConfiguration, false);
>>>>>>> fc6a7f5e

    fetchList = CrawlTestUtil.readContents(webPageStore, Mark.GENERATE_MARK, FIELDS);

    // verify we got right amount of records
    assertEquals(3, fetchList.size());
  }

  /**
   * Test that generator obeys the property "generator.max.count" and
<<<<<<< HEAD
   * "generator.count.per.domain".
   * @throws Exception 
   */
  public void testGenerateDomainLimit() throws Exception{
    ArrayList<URLCrawlDatum> list = new ArrayList<URLCrawlDatum>();

    list.add(createURLCrawlDatum("http://a.example.com/index.html", 1, 1));
    list.add(createURLCrawlDatum("http://b.example.com/index.html", 1, 1));
    list.add(createURLCrawlDatum("http://c.example.com/index.html", 1, 1));

    createCrawlDB(list);

    Configuration myConfiguration = new Configuration(conf);
    myConfiguration.setInt(Generator.GENERATOR_MAX_COUNT, 1);
    myConfiguration.set(Generator.GENERATOR_COUNT_MODE, Generator.GENERATOR_COUNT_VALUE_DOMAIN);

    Path generatedSegment = generateFetchlist(Integer.MAX_VALUE,
        myConfiguration, false);
=======
   * "generator.count.value=domain".
   *
   * @throws Exception
   */
  public void testGenerateDomainLimit() throws Exception {
    ArrayList<URLWebPage> list = new ArrayList<URLWebPage>();

    list.add(createURLWebPage("http://one.example.com/index.html", 1, 1));
    list.add(createURLWebPage("http://one.example.com/index1.html", 1, 1));
    list.add(createURLWebPage("http://two.example.com/index.html", 1, 1));
    list.add(createURLWebPage("http://two.example.com/index1.html", 1, 1));
    list.add(createURLWebPage("http://three.example.com/index.html", 1, 1));
    list.add(createURLWebPage("http://three.example.com/index1.html", 1, 1));

    for (URLWebPage uwp : list) {
      webPageStore.put(TableUtil.reverseUrl(uwp.getUrl()), uwp.getDatum());
    }
    webPageStore.flush();
    
    Configuration myConfiguration = new Configuration(conf);
    myConfiguration.setInt(GeneratorJob.GENERATOR_MAX_COUNT, 1);
    myConfiguration.set(GeneratorJob.GENERATOR_COUNT_MODE, GeneratorJob.GENERATOR_COUNT_VALUE_DOMAIN);
>>>>>>> fc6a7f5e

    generateFetchlist(Integer.MAX_VALUE, myConfiguration, false);

    ArrayList<URLWebPage> fetchList = CrawlTestUtil.readContents(webPageStore, Mark.GENERATE_MARK, FIELDS);

    // verify we got right amount of records
    assertEquals(1, fetchList.size());

    myConfiguration = new Configuration(myConfiguration);
<<<<<<< HEAD
    myConfiguration.setInt(Generator.GENERATOR_MAX_COUNT, 2);
    generatedSegment = generateFetchlist(Integer.MAX_VALUE, myConfiguration, false);
=======
    myConfiguration.setInt(GeneratorJob.GENERATOR_MAX_COUNT, 2);
    generateFetchlist(Integer.MAX_VALUE, myConfiguration, false);
>>>>>>> fc6a7f5e

    fetchList = CrawlTestUtil.readContents(webPageStore, Mark.GENERATE_MARK, FIELDS);

    // verify we got right amount of records
    assertEquals(2, fetchList.size());

    myConfiguration = new Configuration(myConfiguration);
<<<<<<< HEAD
    myConfiguration.setInt(Generator.GENERATOR_MAX_COUNT, 3);
    generatedSegment = generateFetchlist(Integer.MAX_VALUE, myConfiguration,
        false);

    fetchlistPath = new Path(new Path(generatedSegment,
        CrawlDatum.GENERATE_DIR_NAME), "part-00000");
=======
    myConfiguration.setInt(GeneratorJob.GENERATOR_MAX_COUNT, 3);
    generateFetchlist(Integer.MAX_VALUE, myConfiguration, false);
>>>>>>> fc6a7f5e

    fetchList = CrawlTestUtil.readContents(webPageStore, Mark.GENERATE_MARK, FIELDS);

    // verify we got right amount of records
    assertEquals(3, fetchList.size());
  }

  /**
   * Test generator obeys the filter setting.
   *
   * @throws Exception
   * @throws IOException
   */
  public void testFilter() throws IOException, Exception {

    ArrayList<URLWebPage> list = new ArrayList<URLWebPage>();

    list.add(createURLWebPage("http://www.example.com/index.html", 1, 1));
    list.add(createURLWebPage("http://www.example.net/index.html", 1, 1));
    list.add(createURLWebPage("http://www.example.org/index.html", 1, 1));

    for (URLWebPage uwp : list) {
      webPageStore.put(TableUtil.reverseUrl(uwp.getUrl()), uwp.getDatum());
    }
    webPageStore.flush();

    Configuration myConfiguration = new Configuration(conf);
    myConfiguration.set("urlfilter.suffix.file", "filter-all.txt");

    generateFetchlist(Integer.MAX_VALUE, myConfiguration, true);

    ArrayList<URLWebPage> fetchList = CrawlTestUtil.readContents(webPageStore, Mark.GENERATE_MARK, FIELDS);

    assertEquals(0, fetchList.size());

    generateFetchlist(Integer.MAX_VALUE, myConfiguration, false);

    fetchList = CrawlTestUtil.readContents(webPageStore, Mark.GENERATE_MARK, FIELDS);

    // verify nothing got filtered
    assertEquals(list.size(), fetchList.size());

  }

  /**
   * Generate Fetchlist.
   *
   * @param numResults
   *          number of results to generate
   * @param config
   *          Configuration to use
   * @return path to generated segment
   * @throws IOException
   */
  private void generateFetchlist(int numResults, Configuration config,
      boolean filter) throws Exception {
    // generate segment
<<<<<<< HEAD
    Generator g = new Generator(config);
    Path[] generatedSegment = g.generate(dbDir, segmentsDir, -1, numResults,
        Long.MAX_VALUE, filter, false);
    if (generatedSegment==null) return null;
    return generatedSegment[0];
=======
    GeneratorJob g = new GeneratorJob();
    g.setConf(config);
    String crawlId = g.generate(numResults, System.currentTimeMillis(), filter, false);
    if (crawlId == null)
      throw new RuntimeException("Generator failed");
>>>>>>> fc6a7f5e
  }

  /**
   * Constructs new {@link URLWebPage} from submitted parameters.
   *
   * @param url
   *          url to use
   * @param fetchInterval
   * @param score
   * @return Constructed object
   */
  private URLWebPage createURLWebPage(final String url,
      final int fetchInterval, final float score) {
    WebPage page = new WebPage();
    page.setFetchInterval(fetchInterval);
    page.setScore(score);
    page.setStatus(CrawlStatus.STATUS_UNFETCHED);
    return new URLWebPage(url, page);
  }

}<|MERGE_RESOLUTION|>--- conflicted
+++ resolved
@@ -124,15 +124,9 @@
     webPageStore.flush();
 
     Configuration myConfiguration = new Configuration(conf);
-<<<<<<< HEAD
-    myConfiguration.setInt(Generator.GENERATOR_MAX_COUNT, 1);
-    Path generatedSegment = generateFetchlist(Integer.MAX_VALUE,
-        myConfiguration, false);
-=======
     myConfiguration.setInt(GeneratorJob.GENERATOR_MAX_COUNT, 1);
     myConfiguration.set(GeneratorJob.GENERATOR_COUNT_MODE, GeneratorJob.GENERATOR_COUNT_VALUE_HOST);
     generateFetchlist(Integer.MAX_VALUE, myConfiguration, false);
->>>>>>> fc6a7f5e
 
     ArrayList<URLWebPage> fetchList = CrawlTestUtil.readContents(webPageStore, Mark.GENERATE_MARK, FIELDS);
 
@@ -140,17 +134,8 @@
     assertEquals(1, fetchList.size());
 
     myConfiguration = new Configuration(conf);
-<<<<<<< HEAD
-    myConfiguration.setInt(Generator.GENERATOR_MAX_COUNT, 2);
-    generatedSegment = generateFetchlist(Integer.MAX_VALUE, myConfiguration,
-        false);
-
-    fetchlistPath = new Path(new Path(generatedSegment,
-        CrawlDatum.GENERATE_DIR_NAME), "part-00000");
-=======
     myConfiguration.setInt(GeneratorJob.GENERATOR_MAX_COUNT, 2);
     generateFetchlist(Integer.MAX_VALUE, myConfiguration, false);
->>>>>>> fc6a7f5e
 
     fetchList = CrawlTestUtil.readContents(webPageStore, Mark.GENERATE_MARK, FIELDS);
 
@@ -158,17 +143,8 @@
     assertEquals(2, fetchList.size());
 
     myConfiguration = new Configuration(conf);
-<<<<<<< HEAD
-    myConfiguration.setInt(Generator.GENERATOR_MAX_COUNT, 3);
-    generatedSegment = generateFetchlist(Integer.MAX_VALUE, myConfiguration,
-        false);
-
-    fetchlistPath = new Path(new Path(generatedSegment,
-        CrawlDatum.GENERATE_DIR_NAME), "part-00000");
-=======
     myConfiguration.setInt(GeneratorJob.GENERATOR_MAX_COUNT, 3);
     generateFetchlist(Integer.MAX_VALUE, myConfiguration, false);
->>>>>>> fc6a7f5e
 
     fetchList = CrawlTestUtil.readContents(webPageStore, Mark.GENERATE_MARK, FIELDS);
 
@@ -178,26 +154,6 @@
 
   /**
    * Test that generator obeys the property "generator.max.count" and
-<<<<<<< HEAD
-   * "generator.count.per.domain".
-   * @throws Exception 
-   */
-  public void testGenerateDomainLimit() throws Exception{
-    ArrayList<URLCrawlDatum> list = new ArrayList<URLCrawlDatum>();
-
-    list.add(createURLCrawlDatum("http://a.example.com/index.html", 1, 1));
-    list.add(createURLCrawlDatum("http://b.example.com/index.html", 1, 1));
-    list.add(createURLCrawlDatum("http://c.example.com/index.html", 1, 1));
-
-    createCrawlDB(list);
-
-    Configuration myConfiguration = new Configuration(conf);
-    myConfiguration.setInt(Generator.GENERATOR_MAX_COUNT, 1);
-    myConfiguration.set(Generator.GENERATOR_COUNT_MODE, Generator.GENERATOR_COUNT_VALUE_DOMAIN);
-
-    Path generatedSegment = generateFetchlist(Integer.MAX_VALUE,
-        myConfiguration, false);
-=======
    * "generator.count.value=domain".
    *
    * @throws Exception
@@ -220,7 +176,6 @@
     Configuration myConfiguration = new Configuration(conf);
     myConfiguration.setInt(GeneratorJob.GENERATOR_MAX_COUNT, 1);
     myConfiguration.set(GeneratorJob.GENERATOR_COUNT_MODE, GeneratorJob.GENERATOR_COUNT_VALUE_DOMAIN);
->>>>>>> fc6a7f5e
 
     generateFetchlist(Integer.MAX_VALUE, myConfiguration, false);
 
@@ -230,13 +185,8 @@
     assertEquals(1, fetchList.size());
 
     myConfiguration = new Configuration(myConfiguration);
-<<<<<<< HEAD
-    myConfiguration.setInt(Generator.GENERATOR_MAX_COUNT, 2);
-    generatedSegment = generateFetchlist(Integer.MAX_VALUE, myConfiguration, false);
-=======
     myConfiguration.setInt(GeneratorJob.GENERATOR_MAX_COUNT, 2);
     generateFetchlist(Integer.MAX_VALUE, myConfiguration, false);
->>>>>>> fc6a7f5e
 
     fetchList = CrawlTestUtil.readContents(webPageStore, Mark.GENERATE_MARK, FIELDS);
 
@@ -244,17 +194,8 @@
     assertEquals(2, fetchList.size());
 
     myConfiguration = new Configuration(myConfiguration);
-<<<<<<< HEAD
-    myConfiguration.setInt(Generator.GENERATOR_MAX_COUNT, 3);
-    generatedSegment = generateFetchlist(Integer.MAX_VALUE, myConfiguration,
-        false);
-
-    fetchlistPath = new Path(new Path(generatedSegment,
-        CrawlDatum.GENERATE_DIR_NAME), "part-00000");
-=======
     myConfiguration.setInt(GeneratorJob.GENERATOR_MAX_COUNT, 3);
     generateFetchlist(Integer.MAX_VALUE, myConfiguration, false);
->>>>>>> fc6a7f5e
 
     fetchList = CrawlTestUtil.readContents(webPageStore, Mark.GENERATE_MARK, FIELDS);
 
@@ -312,19 +253,11 @@
   private void generateFetchlist(int numResults, Configuration config,
       boolean filter) throws Exception {
     // generate segment
-<<<<<<< HEAD
-    Generator g = new Generator(config);
-    Path[] generatedSegment = g.generate(dbDir, segmentsDir, -1, numResults,
-        Long.MAX_VALUE, filter, false);
-    if (generatedSegment==null) return null;
-    return generatedSegment[0];
-=======
     GeneratorJob g = new GeneratorJob();
     g.setConf(config);
     String crawlId = g.generate(numResults, System.currentTimeMillis(), filter, false);
     if (crawlId == null)
       throw new RuntimeException("Generator failed");
->>>>>>> fc6a7f5e
   }
 
   /**
